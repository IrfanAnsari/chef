--- conflicted
+++ resolved
@@ -234,11 +234,7 @@
     hash_src = {"item" => "orange"}
     hash_dst = {"item" => " "}
     @dm.deep_merge!(hash_src, hash_dst)
-<<<<<<< HEAD
-    hash_dst.should == {"item" => "orange"}
-=======
     expect(hash_dst).to eq({"item" => "orange"})
->>>>>>> a7f5c929
   end
 end # deep_merge!
 
